// Copyright © 2017 Microsoft <wastore@microsoft.com>
//
// Permission is hereby granted, free of charge, to any person obtaining a copy
// of this software and associated documentation files (the "Software"), to deal
// in the Software without restriction, including without limitation the rights
// to use, copy, modify, merge, publish, distribute, sublicense, and/or sell
// copies of the Software, and to permit persons to whom the Software is
// furnished to do so, subject to the following conditions:
//
// The above copyright notice and this permission notice shall be included in
// all copies or substantial portions of the Software.
//
// THE SOFTWARE IS PROVIDED "AS IS", WITHOUT WARRANTY OF ANY KIND, EXPRESS OR
// IMPLIED, INCLUDING BUT NOT LIMITED TO THE WARRANTIES OF MERCHANTABILITY,
// FITNESS FOR A PARTICULAR PURPOSE AND NONINFRINGEMENT. IN NO EVENT SHALL THE
// AUTHORS OR COPYRIGHT HOLDERS BE LIABLE FOR ANY CLAIM, DAMAGES OR OTHER
// LIABILITY, WHETHER IN AN ACTION OF CONTRACT, TORT OR OTHERWISE, ARISING FROM,
// OUT OF OR IN CONNECTION WITH THE SOFTWARE OR THE USE OR OTHER DEALINGS IN
// THE SOFTWARE.

package common

import (
	"encoding/json"
	"math"
	"reflect"
	"sync/atomic"
	"time"

	"fmt"

	"os"

	"github.com/Azure/azure-pipeline-go/pipeline"
	"github.com/Azure/azure-storage-file-go/azfile"
	"github.com/JeffreyRichter/enum/enum"
	"github.com/jiacfan/azure-storage-blob-go/azblob"
)

const (
	AZCOPY_PATH_SEPARATOR_STRING = "/"
	AZCOPY_PATH_SEPARATOR_CHAR   = '/'
	OS_PATH_SEPARATOR            = string(os.PathSeparator)
)

////////////////////////////////////////////////////////////////////////////////////////////////////////////////////////

// this struct is used to parse the contents of file passed with list-of-files flag.
type ListOfFiles struct {
	Files []string
}

////////////////////////////////////////////////////////////////////////////////////////////////////////////////////////

type JobID UUID

func NewJobID() JobID {
	return JobID(NewUUID())
}

//var EmptyJobId JobID = JobID{}
func (j JobID) IsEmpty() bool {
	return j == JobID{}
}

func ParseJobID(jobID string) (JobID, error) {
	uuid, err := ParseUUID(jobID)
	if err != nil {
		return JobID{}, err
	}
	return JobID(uuid), nil
}

func (j JobID) String() string {
	return UUID(j).String()
}

// Implementing MarshalJSON() method for type JobID
func (j JobID) MarshalJSON() ([]byte, error) {
	return json.Marshal(UUID(j))
}

// Implementing UnmarshalJSON() method for type JobID
func (j *JobID) UnmarshalJSON(b []byte) error {
	var u UUID
	if err := json.Unmarshal(b, &u); err != nil {
		return err
	}
	*j = JobID(u)
	return nil
}

////////////////////////////////////////////////////////////////////////////////////////////////////////////////////////

type PartNumber uint32
type Version uint32
type Status uint32

////////////////////////////////////////////////////////////////////////////////////////////////////////////////////////

type DeleteDestination uint32

var EDeleteDestination = DeleteDestination(0)

func (DeleteDestination) False() DeleteDestination  { return DeleteDestination(0) }
func (DeleteDestination) Prompt() DeleteDestination { return DeleteDestination(1) }
func (DeleteDestination) True() DeleteDestination   { return DeleteDestination(2) }

func (dd *DeleteDestination) Parse(s string) error {
	val, err := enum.Parse(reflect.TypeOf(dd), s, true)
	if err == nil {
		*dd = val.(DeleteDestination)
	}
	return err
}

func (dd DeleteDestination) String() string {
	return enum.StringInt(dd, reflect.TypeOf(dd))
}

type OutputFormat uint32

var EOutputFormat = OutputFormat(0)

func (OutputFormat) None() OutputFormat { return OutputFormat(0) }
func (OutputFormat) Text() OutputFormat { return OutputFormat(1) }
func (OutputFormat) Json() OutputFormat { return OutputFormat(2) }

func (of *OutputFormat) Parse(s string) error {
	val, err := enum.Parse(reflect.TypeOf(of), s, true)
	if err == nil {
		*of = val.(OutputFormat)
	}
	return err
}

func (of OutputFormat) String() string {
	return enum.StringInt(of, reflect.TypeOf(of))
}

var EExitCode = ExitCode(0)

type ExitCode uint32

func (ExitCode) Success() ExitCode { return ExitCode(0) }
func (ExitCode) Error() ExitCode   { return ExitCode(1) }

type LogLevel uint8

var ELogLevel = LogLevel(pipeline.LogNone)

func (LogLevel) None() LogLevel    { return LogLevel(pipeline.LogNone) }
func (LogLevel) Fatal() LogLevel   { return LogLevel(pipeline.LogFatal) }
func (LogLevel) Panic() LogLevel   { return LogLevel(pipeline.LogPanic) }
func (LogLevel) Error() LogLevel   { return LogLevel(pipeline.LogError) }
func (LogLevel) Warning() LogLevel { return LogLevel(pipeline.LogWarning) }
func (LogLevel) Info() LogLevel    { return LogLevel(pipeline.LogInfo) }
func (LogLevel) Debug() LogLevel   { return LogLevel(pipeline.LogDebug) }

func (ll *LogLevel) Parse(s string) error {
	val, err := enum.ParseInt(reflect.TypeOf(ll), s, true, true)
	if err == nil {
		*ll = val.(LogLevel)
	}
	return err
}

func (ll LogLevel) String() string {
	switch ll {
	case ELogLevel.None():
		return "NONE"
	case ELogLevel.Fatal():
		return "FATAL"
	case ELogLevel.Panic():
		return "PANIC"
	case ELogLevel.Error():
		return "ERR"
	case ELogLevel.Warning():
		return "WARN"
	case ELogLevel.Info():
		return "INFO"
	case ELogLevel.Debug():
		return "DBG"
	default:
		return enum.StringInt(ll, reflect.TypeOf(ll))
	}
}

func (ll LogLevel) ToPipelineLogLevel() pipeline.LogLevel {
	// This assumes that pipeline's LogLevel values can fit in a byte (which they can)
	return pipeline.LogLevel(ll)
}

////////////////////////////////////////////////////////////////////////////////////////////////////////////////////////

var EJobPriority = JobPriority(0)

// JobPriority defines the transfer priorities supported by the Storage Transfer Engine's channels
// The default priority is Normal
type JobPriority uint8

func (JobPriority) Normal() JobPriority { return JobPriority(0) }
func (JobPriority) Low() JobPriority    { return JobPriority(1) }
func (jp JobPriority) String() string {
	return enum.StringInt(uint8(jp), reflect.TypeOf(jp))
}

////////////////////////////////////////////////////////////////////////////////////////////////////////////////////////

var EJobStatus = JobStatus(0)

// JobStatus indicates the status of a Job; the default is InProgress.
type JobStatus uint32 // Must be 32-bit for atomic operations

func (j *JobStatus) Parse(s string) error {
	val, err := enum.ParseInt(reflect.TypeOf(j), s, true, true)
	if err == nil {
		*j = val.(JobStatus)
	}
	return err
}

// Implementing MarshalJSON() method for type JobStatus
func (j JobStatus) MarshalJSON() ([]byte, error) {
	return json.Marshal(j.String())
}

// Implementing UnmarshalJSON() method for type JobStatus
func (j *JobStatus) UnmarshalJSON(b []byte) error {
	var s string
	if err := json.Unmarshal(b, &s); err != nil {
		return err
	}
	return j.Parse(s)
}

func (j *JobStatus) AtomicLoad() JobStatus {
	return JobStatus(atomic.LoadUint32((*uint32)(j)))
}

func (j *JobStatus) AtomicStore(newJobStatus JobStatus) {
	atomic.StoreUint32((*uint32)(j), uint32(newJobStatus))
}

func (j *JobStatus) EnhanceJobStatusInfo(skippedTransfers, failedTransfers, successfulTransfers bool) JobStatus {
	if failedTransfers && skippedTransfers {
		return EJobStatus.CompletedWithErrorsAndSkipped()
	} else if failedTransfers {
		if successfulTransfers {
			return EJobStatus.CompletedWithErrors()
		} else {
			return EJobStatus.Failed()
		}
	} else if skippedTransfers {
		return EJobStatus.CompletedWithSkipped()
	} else {
		return EJobStatus.Completed()
	}
}

func (j *JobStatus) IsJobDone() bool {
	return *j == EJobStatus.Completed() || *j == EJobStatus.Cancelled() || *j == EJobStatus.CompletedWithSkipped() ||
		*j == EJobStatus.CompletedWithErrors() || *j == EJobStatus.CompletedWithErrorsAndSkipped() ||
		*j == EJobStatus.Failed()
}

func (JobStatus) InProgress() JobStatus                    { return JobStatus(0) }
func (JobStatus) Paused() JobStatus                        { return JobStatus(1) }
func (JobStatus) Cancelling() JobStatus                    { return JobStatus(2) }
func (JobStatus) Cancelled() JobStatus                     { return JobStatus(3) }
func (JobStatus) Completed() JobStatus                     { return JobStatus(4) }
func (JobStatus) CompletedWithErrors() JobStatus           { return JobStatus(5) }
func (JobStatus) CompletedWithSkipped() JobStatus          { return JobStatus(6) }
func (JobStatus) CompletedWithErrorsAndSkipped() JobStatus { return JobStatus(7) }
func (JobStatus) Failed() JobStatus                        { return JobStatus(8) }
func (js JobStatus) String() string {
	return enum.StringInt(js, reflect.TypeOf(js))
}

////////////////////////////////////////////////////////////////

var ELocation = Location(0)

// Location indicates the type of Location
type Location uint8

func (Location) Unknown() Location { return Location(0) }
func (Location) Local() Location   { return Location(1) }
func (Location) Pipe() Location    { return Location(2) }
func (Location) Blob() Location    { return Location(3) }
func (Location) File() Location    { return Location(4) }
func (Location) BlobFS() Location  { return Location(5) }
func (Location) S3() Location      { return Location(6) }
func (l Location) String() string {
	return enum.StringInt(uint32(l), reflect.TypeOf(l))
}

// fromToValue returns the fromTo enum value for given
// from / To location combination. In 16 bits fromTo
// value, first 8 bits represents from location
func fromToValue(from Location, to Location) FromTo {
	return FromTo((FromTo(from) << 8) | FromTo(to))
}

func (l Location) IsRemote() bool {
<<<<<<< HEAD
	return l == ELocation.BlobFS() || l == ELocation.Blob() || l == ELocation.File() || l == ELocation.S3()
=======
	switch l {
	case ELocation.BlobFS(), ELocation.Blob(), ELocation.File():
		return true
	case ELocation.Local(), ELocation.Pipe():
		return false
	default:
		panic("unexpected location, please specify if it is remote")
	}

	return false
>>>>>>> 464dc269
}

////////////////////////////////////////////////////////////////////////////////////////////////////////////////////////

var EFromTo = FromTo(0)

// FromTo defines the different types of sources/destination location combinations
// FromTo is 16 bit where first 8 bit represents the from location and other 8 bits
// represents the to location
type FromTo uint16

func (FromTo) Unknown() FromTo     { return FromTo(0) }
func (FromTo) LocalBlob() FromTo   { return FromTo(fromToValue(ELocation.Local(), ELocation.Blob())) }
func (FromTo) LocalFile() FromTo   { return FromTo(fromToValue(ELocation.Local(), ELocation.File())) }
func (FromTo) BlobLocal() FromTo   { return FromTo(fromToValue(ELocation.Blob(), ELocation.Local())) }
func (FromTo) FileLocal() FromTo   { return FromTo(fromToValue(ELocation.File(), ELocation.Local())) }
func (FromTo) BlobPipe() FromTo    { return FromTo(fromToValue(ELocation.Blob(), ELocation.Pipe())) }
func (FromTo) PipeBlob() FromTo    { return FromTo(fromToValue(ELocation.Pipe(), ELocation.Blob())) }
func (FromTo) FilePipe() FromTo    { return FromTo(fromToValue(ELocation.File(), ELocation.Pipe())) }
func (FromTo) PipeFile() FromTo    { return FromTo(fromToValue(ELocation.Pipe(), ELocation.File())) }
func (FromTo) BlobTrash() FromTo   { return FromTo(fromToValue(ELocation.Blob(), ELocation.Unknown())) }
func (FromTo) FileTrash() FromTo   { return FromTo(fromToValue(ELocation.File(), ELocation.Unknown())) }
func (FromTo) LocalBlobFS() FromTo { return FromTo(fromToValue(ELocation.Local(), ELocation.BlobFS())) }
func (FromTo) BlobFSLocal() FromTo { return FromTo(fromToValue(ELocation.BlobFS(), ELocation.Local())) }
func (FromTo) BlobBlob() FromTo    { return FromTo(fromToValue(ELocation.Blob(), ELocation.Blob())) }
func (FromTo) FileBlob() FromTo    { return FromTo(fromToValue(ELocation.File(), ELocation.Blob())) }
func (FromTo) S3Blob() FromTo      { return FromTo(fromToValue(ELocation.S3(), ELocation.Blob())) }

func (ft FromTo) String() string {
	return enum.StringInt(ft, reflect.TypeOf(ft))
}
func (ft *FromTo) Parse(s string) error {
	val, err := enum.ParseInt(reflect.TypeOf(ft), s, true, true)
	if err == nil {
		*ft = val.(FromTo)
	}
	return err
}

func (ft *FromTo) FromAndTo(s string) (srcLocation, dstLocation Location, err error) {
	srcLocation = ELocation.Unknown()
	dstLocation = ELocation.Unknown()
	val, err := enum.ParseInt(reflect.TypeOf(ft), s, true, true)
	if err == nil {
		dstLocation = Location(((1 << 8) - 1) & val.(FromTo))
		srcLocation = Location((((1 << 16) - 1) & val.(FromTo)) >> 8)
		return
	}
	err = fmt.Errorf("unable to parse the from and to Location from given FromTo %s", s)
	return
}

func (ft *FromTo) To() Location {
	return Location(((1 << 8) - 1) & *ft)
}

func (ft *FromTo) From() Location {
	return Location((((1 << 16) - 1) & *ft) >> 8)
}

////////////////////////////////////////////////////////////////////////////////////////////////////////////////////////
// Enumerates the values for blob type.
type BlobType uint8

var EBlobType = BlobType(0)

func (BlobType) None() BlobType { return BlobType(0) }

func (BlobType) BlockBlob() BlobType { return BlobType(1) }

func (BlobType) PageBlob() BlobType { return BlobType(2) }

func (BlobType) AppendBlob() BlobType { return BlobType(3) }

func (bt BlobType) String() string {
	return enum.StringInt(bt, reflect.TypeOf(bt))
}

func (bt *BlobType) Parse(s string) error {
	val, err := enum.ParseInt(reflect.TypeOf(bt), s, true, true)
	if err == nil {
		*bt = val.(BlobType)
	}
	return err
}

// ToAzBlobType returns the equivalent azblob.BlobType for given string.
func (bt *BlobType) ToAzBlobType() azblob.BlobType {
	blobType := bt.String()
	switch blobType {
	case string(azblob.BlobBlockBlob):
		return azblob.BlobBlockBlob
	case string(azblob.BlobPageBlob):
		return azblob.BlobPageBlob
	case string(azblob.BlobAppendBlob):
		return azblob.BlobAppendBlob
	default:
		return azblob.BlobNone
	}
}

////////////////////////////////////////////////////////////////////////////////////////////////////////////////////////

var ETransferStatus = TransferStatus(0)

type TransferStatus int32 // Must be 32-bit for atomic operations; negative #s represent a specific failure code

// Transfer is ready to transfer and not started transferring yet
func (TransferStatus) NotStarted() TransferStatus { return TransferStatus(0) }

// Transfer started & at least 1 chunk has successfully been transfered.
// Used to resume a transfer that started to avoid transfering all chunks thereby improving performance
func (TransferStatus) Started() TransferStatus { return TransferStatus(1) }

// Transfer successfully completed
func (TransferStatus) Success() TransferStatus { return TransferStatus(2) }

// Transfer failed due to some error. This status does represent the state when transfer is cancelled
func (TransferStatus) Failed() TransferStatus { return TransferStatus(-1) }

// Transfer failed due to failure while Setting blob tier.
func (TransferStatus) BlobTierFailure() TransferStatus { return TransferStatus(-2) }

func (TransferStatus) BlobAlreadyExistsFailure() TransferStatus { return TransferStatus(-3) }

func (TransferStatus) FileAlreadyExistsFailure() TransferStatus { return TransferStatus(-4) }

func (TransferStatus) ADLSGen2PathAlreadyExistsFailure() TransferStatus { return TransferStatus(-5) }

func (ts TransferStatus) ShouldTransfer() bool {
	return ts == ETransferStatus.NotStarted() || ts == ETransferStatus.Started()
}
func (ts TransferStatus) DidFail() bool { return ts < 0 }

// Transfer is any of the three possible state (InProgress, Completer or Failed)
func (TransferStatus) All() TransferStatus { return TransferStatus(math.MaxInt8) }
func (ts TransferStatus) String() string {
	return enum.StringInt(ts, reflect.TypeOf(ts))
}
func (ts *TransferStatus) Parse(s string) error {
	val, err := enum.ParseInt(reflect.TypeOf(ts), s, false, true)
	if err == nil {
		*ts = val.(TransferStatus)
	}
	return err
}

// Implementing MarshalJSON() method for type Transfer Status
func (ts TransferStatus) MarshalJSON() ([]byte, error) {
	return json.Marshal(ts.String())
}

// Implementing UnmarshalJSON() method for type Transfer Status
func (ts *TransferStatus) UnmarshalJSON(b []byte) error {
	var s string
	if err := json.Unmarshal(b, &s); err != nil {
		return err
	}
	return ts.Parse(s)
}

func (ts *TransferStatus) AtomicLoad() TransferStatus {
	return TransferStatus(atomic.LoadInt32((*int32)(ts)))
}
func (ts *TransferStatus) AtomicStore(newTransferStatus TransferStatus) {
	atomic.StoreInt32((*int32)(ts), int32(newTransferStatus))
}

////////////////////////////////////////////////////////////////////////////////////////////////////////////////////////

var EBlockBlobTier = BlockBlobTier(0)

type BlockBlobTier uint8

func (BlockBlobTier) None() BlockBlobTier    { return BlockBlobTier(0) }
func (BlockBlobTier) Hot() BlockBlobTier     { return BlockBlobTier(1) }
func (BlockBlobTier) Cold() BlockBlobTier    { return BlockBlobTier(2) } // TODO: not sure why cold is here.
func (BlockBlobTier) Cool() BlockBlobTier    { return BlockBlobTier(3) }
func (BlockBlobTier) Archive() BlockBlobTier { return BlockBlobTier(4) }

func (bbt BlockBlobTier) String() string {
	return enum.StringInt(bbt, reflect.TypeOf(bbt))
}

func (bbt *BlockBlobTier) Parse(s string) error {
	val, err := enum.ParseInt(reflect.TypeOf(bbt), s, true, true)
	if err == nil {
		*bbt = val.(BlockBlobTier)
	}
	return err
}

func (bbt BlockBlobTier) ToAccessTierType() azblob.AccessTierType {
	return azblob.AccessTierType(bbt.String())
}

func (bbt BlockBlobTier) MarshalJSON() ([]byte, error) {
	return json.Marshal(bbt.String())
}

// Implementing UnmarshalJSON() method for type BlockBlobTier.
func (bbt *BlockBlobTier) UnmarshalJSON(b []byte) error {
	var s string
	if err := json.Unmarshal(b, &s); err != nil {
		return err
	}
	return bbt.Parse(s)
}

////////////////////////////////////////////////////////////////////////////////////////////////////////////////////////

var EPageBlobTier = PageBlobTier(0)

type PageBlobTier uint8

func (PageBlobTier) None() PageBlobTier { return PageBlobTier(0) }
func (PageBlobTier) P10() PageBlobTier  { return PageBlobTier(10) }
func (PageBlobTier) P15() PageBlobTier  { return PageBlobTier(15) }
func (PageBlobTier) P20() PageBlobTier  { return PageBlobTier(20) }
func (PageBlobTier) P30() PageBlobTier  { return PageBlobTier(30) }
func (PageBlobTier) P4() PageBlobTier   { return PageBlobTier(4) }
func (PageBlobTier) P40() PageBlobTier  { return PageBlobTier(40) }
func (PageBlobTier) P50() PageBlobTier  { return PageBlobTier(50) }
func (PageBlobTier) P6() PageBlobTier   { return PageBlobTier(6) }

func (pbt PageBlobTier) String() string {
	return enum.StringInt(pbt, reflect.TypeOf(pbt))
}

func (pbt *PageBlobTier) Parse(s string) error {
	val, err := enum.ParseInt(reflect.TypeOf(pbt), s, true, true)
	if err == nil {
		*pbt = val.(PageBlobTier)
	}
	return err
}

func (pbt PageBlobTier) ToAccessTierType() azblob.AccessTierType {
	return azblob.AccessTierType(pbt.String())
}

func (pbt PageBlobTier) MarshalJSON() ([]byte, error) {
	return json.Marshal(pbt.String())
}

// Implementing UnmarshalJSON() method for type BlockBlobTier.
func (pbt *PageBlobTier) UnmarshalJSON(b []byte) error {
	var s string
	if err := json.Unmarshal(b, &s); err != nil {
		return err
	}
	return pbt.Parse(s)
}

////////////////////////////////////////////////////////////////////////////////////////////////////////////////////////

var ECredentialType = CredentialType(0)

// CredentialType defines the different types of credentials
type CredentialType uint8

func (CredentialType) Unknown() CredentialType     { return CredentialType(0) }
func (CredentialType) OAuthToken() CredentialType  { return CredentialType(1) } // For Azure, OAuth
func (CredentialType) Anonymous() CredentialType   { return CredentialType(2) } // For Azure, SAS or public.
func (CredentialType) SharedKey() CredentialType   { return CredentialType(3) } // For Azure, SharedKey
func (CredentialType) S3AccessKey() CredentialType { return CredentialType(4) } // For S3, AccessKeyID and SecretAccessKey

func (ct CredentialType) String() string {
	return enum.StringInt(ct, reflect.TypeOf(ct))
}
func (ct *CredentialType) Parse(s string) error {
	val, err := enum.ParseInt(reflect.TypeOf(ct), s, true, true)
	if err == nil {
		*ct = val.(CredentialType)
	}
	return err
}

////////////////////////////////////////////////////////////////////////////////////////////////////////////////////////

var EHashValidationOption = HashValidationOption(0)

var DefaultHashValidationOption = EHashValidationOption.FailIfDifferent()

type HashValidationOption uint8

// FailIfDifferent says fail if hashes different, but NOT fail if saved hash is
// totally missing. This is a balance of convenience (for cases where no hash is saved) vs strictness
// (to validate strictly when one is present)
func (HashValidationOption) FailIfDifferent() HashValidationOption { return HashValidationOption(0) }

// Do not check hashes at download time at all
func (HashValidationOption) NoCheck() HashValidationOption { return HashValidationOption(1) }

// LogOnly means only log if missing or different, don't fail the transfer
func (HashValidationOption) LogOnly() HashValidationOption { return HashValidationOption(2) }

// FailIfDifferentOrMissing is the strictest option, and useful for testing or validation in cases when
// we _know_ there should be a hash
func (HashValidationOption) FailIfDifferentOrMissing() HashValidationOption {
	return HashValidationOption(3)
}

func (hvo HashValidationOption) String() string {
	return enum.StringInt(hvo, reflect.TypeOf(hvo))
}

func (hvo *HashValidationOption) Parse(s string) error {
	val, err := enum.ParseInt(reflect.TypeOf(hvo), s, true, true)
	if err == nil {
		*hvo = val.(HashValidationOption)
	}
	return err
}

func (hvo HashValidationOption) MarshalJSON() ([]byte, error) {
	return json.Marshal(hvo.String())
}

func (hvo *HashValidationOption) UnmarshalJSON(b []byte) error {
	var s string
	if err := json.Unmarshal(b, &s); err != nil {
		return err
	}
	return hvo.Parse(s)
}

////////////////////////////////////////////////////////////////////////////////////////////////////////////////////////
const (
	DefaultBlockBlobBlockSize = 8 * 1024 * 1024
	MaxBlockBlobBlockSize     = 100 * 1024 * 1024
	MaxAppendBlobBlockSize    = 4 * 1024 * 1024
	DefaultPageBlobChunkSize  = 4 * 1024 * 1024
	DefaultAzureFileChunkSize = 4 * 1024 * 1024
	MaxNumberOfBlocksPerBlob  = 50000
)

// This struct represent a single transfer entry with source and destination details
type CopyTransfer struct {
	Source           string
	Destination      string
	LastModifiedTime time.Time //represents the last modified time of source which ensures that source hasn't changed while transferring
	SourceSize       int64     // size of the source entity in bytes.

	// Properties for service to service copy
	ContentType        string
	ContentEncoding    string
	ContentDisposition string
	ContentLanguage    string
	CacheControl       string
	ContentMD5         []byte
	Metadata           Metadata

	// Properties for S2S blob copy
	BlobType                    azblob.BlobType
	BlobTier                    azblob.AccessTierType
	S2SGetS3PropertiesInBackend bool
}

////////////////////////////////////////////////////////////////////////////////////////////////////////////////////////

// Metadata used in AzCopy.
type Metadata map[string]string

// ToAzBlobMetadata converts metadata to azblob's metadata.
func (m Metadata) ToAzBlobMetadata() azblob.Metadata {
	return azblob.Metadata(m)
}

// ToAzFileMetadata converts metadata to azfile's metadata.
func (m Metadata) ToAzFileMetadata() azfile.Metadata {
	return azfile.Metadata(m)
}

// FromAzBlobMetadataToCommonMetadata converts azblob's metadata to common metadata.
func FromAzBlobMetadataToCommonMetadata(m azblob.Metadata) Metadata {
	return Metadata(m)
}

// FromAzFileMetadataToCommonMetadata converts azfile's metadata to common metadata.
func FromAzFileMetadataToCommonMetadata(m azfile.Metadata) Metadata {
	return Metadata(m)
}

// Marshal marshals metadata to string.
func (m Metadata) Marshal() (string, error) {
	b, err := json.Marshal(m)
	if err != nil {
		return "", err
	}

	return string(b), nil
}

// UnMarshalToCommonMetadata unmarshals string to common metadata.
func UnMarshalToCommonMetadata(metadataString string) (Metadata, error) {
	var result Metadata
	if metadataString != "" {
		err := json.Unmarshal([]byte(metadataString), &result)
		if err != nil {
			return nil, err
		}
	}

	return result, nil
}

// TODO: invalid Metadata handling discussion is ongoing, and need be further optimized later.
func isValidMetadataKey(key string) bool {
	for i := 0; i < len(key); i++ {
		if i != 0 { // Most of case i != 0
			if !isValidMetadataKeyChar(key[i]) {
				return false
			}
			// Coming key is valid
		} else { // i == 0
			if !isValidMetadataKeyFirstChar(key[i]) {
				return false
			}
			// First key is valid
		}
	}

	return true
}

func isValidMetadataKeyChar(c byte) bool {
	if (c >= '0' && c <= '9') || (c >= 'A' && c <= 'Z') || (c >= 'a' && c <= 'z') || c == '_' {
		return true
	}
	return false
}

func isValidMetadataKeyFirstChar(c byte) bool {
	if (c >= 'A' && c <= 'Z') || (c >= 'a' && c <= 'z') || c == '_' {
		return true
	}
	return false
}

const metadataKeyRenameHeader = "rename_"

// var metadataRegExp = regexp.MustCompile("\\W")

func (m Metadata) ResolveInvalidKey() (resolvedMetadata Metadata, isValid bool) {
	if m == nil {
		return
	}

	resolvedMetadata = make(map[string]string)
	isValid = true
	for k, v := range m {
		if isValidMetadataKey(k) {
			resolvedMetadata[k] = v
		}
		// else {
		// 	isValid = false
		// 	validKey := metadataRegExp.ReplaceAllString(k, "_")
		// 	validKey = metadataKeyRenameHeader + validKey
		// 	resolvedMetadata[validKey] = v
		// }

	}

	return resolvedMetadata, isValid
}

////////////////////////////////////////////////////////////////////////////////////////////////////////////////////////

// Common resource's HTTP headers stands for properties used in AzCopy.
type ResourceHTTPHeaders struct {
	ContentType        string
	ContentMD5         []byte
	ContentEncoding    string
	ContentLanguage    string
	ContentDisposition string
	CacheControl       string
}

// ToAzBlobHTTPHeaders converts ResourceHTTPHeaders to azblob's BlobHTTPHeaders.
func (h ResourceHTTPHeaders) ToAzBlobHTTPHeaders() azblob.BlobHTTPHeaders {
	return azblob.BlobHTTPHeaders{
		ContentType:        h.ContentType,
		ContentMD5:         h.ContentMD5,
		ContentEncoding:    h.ContentEncoding,
		ContentLanguage:    h.ContentLanguage,
		ContentDisposition: h.ContentDisposition,
		CacheControl:       h.CacheControl,
	}
}

// ToAzFileHTTPHeaders converts ResourceHTTPHeaders to azfile's FileHTTPHeaders.
func (h ResourceHTTPHeaders) ToAzFileHTTPHeaders() azfile.FileHTTPHeaders {
	return azfile.FileHTTPHeaders{
		ContentType:        h.ContentType,
		ContentMD5:         h.ContentMD5,
		ContentEncoding:    h.ContentEncoding,
		ContentLanguage:    h.ContentLanguage,
		ContentDisposition: h.ContentDisposition,
		CacheControl:       h.CacheControl,
	}
}

////////////////////////////////////////////////////////////////////////////////////////////////////////////////////////

var ETransferDirection = TransferDirection(0)

type TransferDirection int32

func (TransferDirection) UnKnown() TransferDirection  { return TransferDirection(0) }
func (TransferDirection) Upload() TransferDirection   { return TransferDirection(1) }
func (TransferDirection) Download() TransferDirection { return TransferDirection(2) }
func (TransferDirection) S2SCopy() TransferDirection  { return TransferDirection(3) }

func (td TransferDirection) String() string {
	return enum.StringInt(td, reflect.TypeOf(td))
}
func (td *TransferDirection) Parse(s string) error {
	val, err := enum.ParseInt(reflect.TypeOf(td), s, false, true)
	if err == nil {
		*td = val.(TransferDirection)
	}
	return err
}

func (td *TransferDirection) AtomicLoad() TransferDirection {
	return TransferDirection(atomic.LoadInt32((*int32)(td)))
}
func (td *TransferDirection) AtomicStore(newTransferDirection TransferDirection) {
	atomic.StoreInt32((*int32)(td), int32(newTransferDirection))
}<|MERGE_RESOLUTION|>--- conflicted
+++ resolved
@@ -303,11 +303,8 @@
 }
 
 func (l Location) IsRemote() bool {
-<<<<<<< HEAD
-	return l == ELocation.BlobFS() || l == ELocation.Blob() || l == ELocation.File() || l == ELocation.S3()
-=======
 	switch l {
-	case ELocation.BlobFS(), ELocation.Blob(), ELocation.File():
+	case ELocation.BlobFS(), ELocation.Blob(), ELocation.File(), ELocation.S3():
 		return true
 	case ELocation.Local(), ELocation.Pipe():
 		return false
@@ -316,7 +313,6 @@
 	}
 
 	return false
->>>>>>> 464dc269
 }
 
 ////////////////////////////////////////////////////////////////////////////////////////////////////////////////////////
@@ -674,6 +670,7 @@
 	BlobType                    azblob.BlobType
 	BlobTier                    azblob.AccessTierType
 	S2SGetS3PropertiesInBackend bool
+	S2SSourceChangeValidation   bool
 }
 
 ////////////////////////////////////////////////////////////////////////////////////////////////////////////////////////
