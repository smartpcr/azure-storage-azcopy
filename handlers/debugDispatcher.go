package handlers

import (
<<<<<<< HEAD
=======
	tm "github.com/buger/goterm"
	"github.com/Azure/azure-storage-azcopy/ste"
>>>>>>> f923439a
	"github.com/Azure/azure-storage-azcopy/common"
	"encoding/json"
	"fmt"
	"net/http"
	"bytes"
	"io/ioutil"
<<<<<<< HEAD
	"github.com/Azure/azure-storage-azcopy/ste"
	"math"
=======
	"time"
>>>>>>> f923439a
)

type coordinatorScheduleFunc func(*common.CopyJobPartOrder)

func generateCoordinatorScheduleFunc() coordinatorScheduleFunc{
	go ste.InitializeSTE()
	time.Sleep(time.Second * 2)

	return func(jobPartOrder *common.CopyJobPartOrder) {
		order, _ := json.MarshalIndent(jobPartOrder, "", "  ")
		//fmt.Println("=============================================================")
		//fmt.Println("The following job part order was generated:")
		//fmt.Println(string(order))
		sendUploadRequestToSTE(order)
	}
}

func sendUploadRequestToSTE(payload []byte) {
	//fmt.Println("Sending Upload Request TO STE")
	url := "http://localhost:1337"

	res, err := http.Post(url, "application/json; charset=utf-8", bytes.NewBuffer(payload))
	if err != nil {
		panic(err)
	}

	defer res.Body.Close()
	_, err = ioutil.ReadAll(res.Body)
	if err != nil {
		panic(err)
	}
	//fmt.Println("Response to request", res.Status, " ", body)
}


func fetchJobStatus(jobId string) (common.Status){
	url := "http://localhost:1337"
	client := &http.Client{}
	req, err := http.NewRequest("GET", url, nil)
	if err != nil{
		panic(err)
	}
	lsCommand := common.ListJobPartsTransfers{JobId:common.JobID(jobId),ExpectedTransferStatus:math.MaxUint8}
	lsCommandMarshalled, err := json.Marshal(lsCommand)
	if err != nil{
		panic(err)
	}
	q := req.URL.Query()
	q.Add("command", string(lsCommandMarshalled))
	req.URL.RawQuery = q.Encode()

	resp, err := client.Do(req)
	if err != nil{
		panic(err)
	}
	if resp.StatusCode != http.StatusAccepted {
		fmt.Println("request failed with status ", resp.Status)
		panic(err)
	}

	defer resp.Body.Close()
	body, err:= ioutil.ReadAll(resp.Body)
	if err != nil{
		panic(err)
	}
<<<<<<< HEAD
	return PrintJobProgressSummary(body, jobId)
=======
	var summary common.JobProgressSummary
	json.Unmarshal(body, &summary)

	tm.Clear()
	tm.MoveCursor(1,1)

	tm.Println("----------------- Progress Summary for JobId", jobId,"------------------")
	tm.Println("Total Number of Transfers: ", summary.TotalNumberOfTransfer)
	tm.Println("Total Number of Transfers Completed: ", summary.TotalNumberofTransferCompleted)
	tm.Println("Total Number of Transfers Failed: ", summary.TotalNumberofFailedTransfer)
	tm.Println("Job order fully received: ", summary.CompleteJobOrdered)

	tm.Println(tm.Background(tm.Color(tm.Bold(fmt.Sprintf("Job Progress: %d %%", summary.PercentageProgress)), tm.WHITE), tm.GREEN))
	tm.Println(tm.Background(tm.Color(tm.Bold(fmt.Sprintf("Realtime Throughput: %f MB/s", summary.ThroughputInBytesPerSeconds/1024/1024)), tm.WHITE), tm.BLUE))


	for index := 0; index < len(summary.FailedTransfers); index++ {
		message := fmt.Sprintf("transfer-%d	source: %s	destination: %s", index, summary.FailedTransfers[index].Src, summary.FailedTransfers[index].Dst)
		fmt.Println(message)
	}

	tm.Flush()

	return summary.JobStatus
>>>>>>> f923439a
}<|MERGE_RESOLUTION|>--- conflicted
+++ resolved
@@ -1,29 +1,21 @@
 package handlers
 
 import (
-<<<<<<< HEAD
-=======
 	tm "github.com/buger/goterm"
-	"github.com/Azure/azure-storage-azcopy/ste"
->>>>>>> f923439a
+	//"github.com/Azure/azure-storage-azcopy/ste"
 	"github.com/Azure/azure-storage-azcopy/common"
 	"encoding/json"
 	"fmt"
 	"net/http"
 	"bytes"
 	"io/ioutil"
-<<<<<<< HEAD
-	"github.com/Azure/azure-storage-azcopy/ste"
 	"math"
-=======
 	"time"
->>>>>>> f923439a
 )
 
 type coordinatorScheduleFunc func(*common.CopyJobPartOrder)
 
 func generateCoordinatorScheduleFunc() coordinatorScheduleFunc{
-	go ste.InitializeSTE()
 	time.Sleep(time.Second * 2)
 
 	return func(jobPartOrder *common.CopyJobPartOrder) {
@@ -83,9 +75,6 @@
 	if err != nil{
 		panic(err)
 	}
-<<<<<<< HEAD
-	return PrintJobProgressSummary(body, jobId)
-=======
 	var summary common.JobProgressSummary
 	json.Unmarshal(body, &summary)
 
@@ -110,5 +99,4 @@
 	tm.Flush()
 
 	return summary.JobStatus
->>>>>>> f923439a
 }