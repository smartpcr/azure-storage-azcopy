package azbfs

import (
	"context"
	"encoding/base64"
	"errors"
	"io"
	"net/http"
	"net/url"

	"github.com/Azure/azure-pipeline-go/pipeline"
)

// A FileURL represents a URL to an Azure Storage file.
type FileURL struct {
	fileClient     pathClient
	fileSystemName string
	path           string
}

// BlobFSHTTPHeaders represents the set of custom headers available for defining information about the content.
type BlobFSHTTPHeaders struct {
	ContentType        string
	ContentEncoding    string
	ContentLanguage    string
	ContentDisposition string
	CacheControl       string
}

// BlobFSAccessControl represents the set of custom headers available for defining access conditions for the content.
type BlobFSAccessControl struct {
	Owner 		string
	Group 		string
	ACL   		string // Combining ACL & Permissions = invalid for SetAccessControl.
	Permissions string
}

// NewFileURL creates a FileURL object using the specified URL and request policy pipeline.
func NewFileURL(url url.URL, p pipeline.Pipeline) FileURL {
	if p == nil {
		panic("p can't be nil")
	}
	fileClient := newPathClient(url, p)

	urlParts := NewBfsURLParts(url)
	return FileURL{fileClient: fileClient, fileSystemName: urlParts.FileSystemName, path: urlParts.DirectoryOrFilePath}
}

// URL returns the URL endpoint used by the FileURL object.
func (f FileURL) URL() url.URL {
	return f.fileClient.URL()
}

// String returns the URL as a string.
func (f FileURL) String() string {
	u := f.URL()
	return u.String()
}

// WithPipeline creates a new FileURL object identical to the source but with the specified request policy pipeline.
func (f FileURL) WithPipeline(p pipeline.Pipeline) FileURL {
	return NewFileURL(f.fileClient.URL(), p)
}

func (f FileURL) GetParentDir() (DirectoryURL, error) {
	d, err := removeLastSectionOfPath(f.URL())
	if err != nil {
		return DirectoryURL{}, err
	}
	return NewDirectoryURL(d, f.fileClient.p), nil
}

// Create creates a new file or replaces a file. Note that this method only initializes the file.
// For more information, see https://docs.microsoft.com/en-us/rest/api/storageservices/datalakestoragegen2/path/create.
func (f FileURL) Create(ctx context.Context, headers BlobFSHTTPHeaders) (*PathCreateResponse, error) {
	return f.CreateWithOptions(ctx, CreateFileOptions{Headers: headers})
}

// Create creates a new file or replaces a file. Note that this method only initializes the file.
// For more information, see https://docs.microsoft.com/en-us/rest/api/storageservices/datalakestoragegen2/path/create.
func (f FileURL) CreateWithOptions(ctx context.Context, options CreateFileOptions) (*PathCreateResponse, error) {
	return f.fileClient.Create(ctx, f.fileSystemName, f.path, PathResourceFile,
		nil, PathRenameModeNone, nil, nil, nil, nil,
		&options.Headers.CacheControl, &options.Headers.ContentType, &options.Headers.ContentEncoding,
		&options.Headers.ContentLanguage, &options.Headers.ContentDisposition, nil, nil, nil,
		buildMetadataString(options.Metadata), nil, nil,
		nil, nil, nil, nil, nil,
		nil, nil, nil, nil, nil,
		nil)
}

// Download downloads count bytes of data from the start offset. If count is CountToEnd (0), then data is read from specified offset to the end.
// The response includes all of the file’s properties. However, passing true for rangeGetContentMD5 returns the range’s MD5 in the ContentMD5
// response header/property if the range is <= 4MB; the HTTP request fails with 400 (Bad Request) if the requested range is greater than 4MB.
// For more information, see https://docs.microsoft.com/rest/api/storageservices/get-file.
func (f FileURL) Download(ctx context.Context, offset int64, count int64) (*DownloadResponse, error) {
	dr, err := f.fileClient.Read(ctx, f.fileSystemName, f.path, (&httpRange{offset: offset, count: count}).pointers(),
		nil, nil, nil, nil, nil, nil, nil, nil)
	if err != nil {
		return nil, err
	}

	return &DownloadResponse{
		f:    f,
		dr:   dr,
		ctx:  ctx,
		info: HTTPGetterInfo{Offset: offset, Count: count, ETag: dr.ETag()},
		// TODO: Note conditional header is not currently supported in Azure File.
		// TODO: review the above todo, since as of 8 Feb 2019 we are on a newer version of the API
	}, err
}

// Body constructs a stream to read data from with a resilient reader option.
// A zero-value option means to get a raw stream.
func (dr *DownloadResponse) Body(o RetryReaderOptions) io.ReadCloser {
	// For internal testing, we  check if injectedError is nil.
	// This allows us to have reader retries
	if o.MaxRetryRequests == 0 && o.injectedError == nil {
		return dr.Response().Body
	}

	return NewRetryReader(
		dr.ctx,
		dr.Response(),
		dr.info,
		o,
		func(ctx context.Context, info HTTPGetterInfo) (*http.Response, error) {
			resp, err := dr.f.Download(ctx, info.Offset, info.Count)
			if resp == nil {
				return nil, err
			}
			return resp.Response(), err
		})
}

// Delete immediately removes the file from the storage account.
// For more information, see https://docs.microsoft.com/en-us/rest/api/storageservices/delete-file2.
func (f FileURL) Delete(ctx context.Context) (*PathDeleteResponse, error) {
	recursive := false
	return f.fileClient.Delete(ctx, f.fileSystemName, f.path, &recursive,
		nil, nil, nil, nil, nil, nil,
		nil, nil, nil)
}

// GetProperties returns the file's metadata and properties.
// For more information, see https://docs.microsoft.com/rest/api/storageservices/get-file-properties.
func (f FileURL) GetProperties(ctx context.Context) (*PathGetPropertiesResponse, error) {
	// Action MUST be "none", not "getStatus" because the latter does not include the MD5, and
	// sometimes we call this method on things that are actually files
	action := PathGetPropertiesActionNone

	return f.fileClient.GetProperties(ctx, f.fileSystemName, f.path, action, nil,
		nil, nil, nil,
		nil, nil, nil, nil, nil)
}

// UploadRange writes bytes to a file.
// offset indicates the offset at which to begin writing, in bytes.
// custom headers are not valid on this operation
func (f FileURL) AppendData(ctx context.Context, offset int64, body io.ReadSeeker) (*PathUpdateResponse, error) {
	if offset < 0 {
		panic("offset must be >= 0")
	}
	if body == nil {
		panic("body must not be nil")
	}

	count := validateSeekableStreamAt0AndGetCount(body)
	if count == 0 {
		panic("body must contain readable data whose size is > 0")
	}

	// TODO: the go http client has a problem with PATCH and content-length header
	//                we should investigate and report the issue
	// Note: the "offending" code in the Go SDK is: func (t *transferWriter) shouldSendContentLength() bool
	// That code suggests that a workaround would be to specify a Transfer-Encoding of "identity",
	// but we haven't yet found any way to actually set that header, so that workaround doesn't
	// seem to work. (Just setting Transfer-Encoding like a normal header doesn't seem to work.)
	// Looks like it might actually be impossible to set
	// the Transfer-Encoding header, because bradfitz wrote: "as a general rule of thumb, you don't get to mess
	// with [that field] too much. The net/http package owns much of its behavior."
	// https://grokbase.com/t/gg/golang-nuts/15bg66ryd9/go-nuts-cant-write-encoding-other-than-chunked-in-the-transfer-encoding-field-of-http-request
	overrideHttpVerb := "PATCH"

	// TransactionalContentMD5 isn't supported currently.
	return f.fileClient.Update(ctx, PathUpdateActionAppend, f.fileSystemName, f.path, &offset,
		nil, nil, nil, nil, nil, nil,
		nil, nil, nil, nil, nil, nil, nil,
		nil, nil, nil, nil, nil, nil, &overrideHttpVerb, body, nil, nil, nil)
}

// flushes writes previously uploaded data to a file
// The contentMd5 parameter, if not nil, should represent the MD5 hash that has been computed for the file as whole
func (f FileURL) FlushData(ctx context.Context, fileSize int64, contentMd5 []byte, headers BlobFSHTTPHeaders, retainUncommittedData bool, closeFile bool) (*PathUpdateResponse, error) {
	if fileSize < 0 {
		panic("fileSize must be >= 0")
	}

	var md5InBase64 *string = nil
	if len(contentMd5) > 0 {
		enc := base64.StdEncoding.EncodeToString(contentMd5)
		md5InBase64 = &enc
	}

	// TODO: the go http client has a problem with PATCH and content-length header
	//       we should investigate and report the issue
	// See similar todo, with larger comments, in AppendData
	overrideHttpVerb := "PATCH"

	// TransactionalContentMD5 isn't supported currently.
	return f.fileClient.Update(ctx, PathUpdateActionFlush, f.fileSystemName, f.path, &fileSize,
		&retainUncommittedData, &closeFile, nil, nil,
		&headers.CacheControl, &headers.ContentType, &headers.ContentDisposition, &headers.ContentEncoding, &headers.ContentLanguage,
		md5InBase64, nil, nil, nil, nil, nil, nil, nil,
		nil, nil, &overrideHttpVerb, nil, nil, nil, nil)
}

<<<<<<< HEAD
// Renames the file to the provided destination
func (f FileURL) Rename(ctx context.Context, options RenameFileOptions) (FileURL, error) {

	// If the destinationFileSystem is not provided, use the current filesystem
	fileSystemName := options.DestinationFileSystem
	if fileSystemName == nil || *fileSystemName == "" {
		fileSystemName = &f.fileSystemName
	}

	renameSource := "/" + f.fileSystemName + "/" + f.path

	urlParts := NewBfsURLParts(f.fileClient.URL())
	urlParts.FileSystemName = *fileSystemName
	urlParts.DirectoryOrFilePath = options.DestinationPath

	destinationFileURL := NewFileURL(urlParts.URL(), f.fileClient.Pipeline())

	_, err := destinationFileURL.fileClient.Create(ctx, *fileSystemName, options.DestinationPath, PathResourceNone, nil, PathRenameModeLegacy,
		nil, nil, nil, nil, nil, nil, nil, nil, nil, &renameSource, nil, nil, nil, nil, nil, nil, nil, nil, nil,
		nil, nil, nil, nil, nil, nil, nil)

	if err != nil {
		return FileURL{}, err
	}

	return destinationFileURL, nil
=======
func (f FileURL) GetAccessControl(ctx context.Context) (BlobFSAccessControl, error) {
	resp, err := f.fileClient.GetProperties(ctx, f.fileSystemName, f.path, PathGetPropertiesActionGetAccessControl, nil,
		nil, nil, nil,
		nil, nil, nil, nil, nil)

	if err != nil {
		return BlobFSAccessControl{}, err
	}

	return BlobFSAccessControl{resp.XMsOwner(), resp.XMsGroup(), resp.XMsACL(), resp.XMsPermissions()}, nil
}

func (f FileURL) SetAccessControl(ctx context.Context, permissions BlobFSAccessControl) (*PathUpdateResponse, error) {
	// TODO: the go http client has a problem with PATCH and content-length header
	//       we should investigate and report the issue
	// See similar todo, with larger comments, in AppendData
	overrideHttpVerb := "PATCH"

	if permissions.ACL != "" && permissions.Permissions != "" {
		return nil, errors.New("specifying both Permissions and ACL conflicts for SetAccessControl")
	}

	var perms, acl *string
	if permissions.Permissions != "" {
		perms = &permissions.Permissions
	} else {
		acl = &permissions.ACL
	}

	// This does not yet have support for recursive updates. But then again, we don't really need it.
	return f.fileClient.Update(ctx, PathUpdateActionSetAccessControl, f.fileSystemName, f.path,
		nil, nil, nil, nil, nil,
		nil, nil, nil, nil, nil,
		nil, nil, &permissions.Owner, &permissions.Group, perms, acl,
		nil, nil, nil, nil, &overrideHttpVerb,
		nil, nil, nil, nil)
>>>>>>> 87b00209
}<|MERGE_RESOLUTION|>--- conflicted
+++ resolved
@@ -215,7 +215,6 @@
 		nil, nil, &overrideHttpVerb, nil, nil, nil, nil)
 }
 
-<<<<<<< HEAD
 // Renames the file to the provided destination
 func (f FileURL) Rename(ctx context.Context, options RenameFileOptions) (FileURL, error) {
 
@@ -242,7 +241,8 @@
 	}
 
 	return destinationFileURL, nil
-=======
+}
+
 func (f FileURL) GetAccessControl(ctx context.Context) (BlobFSAccessControl, error) {
 	resp, err := f.fileClient.GetProperties(ctx, f.fileSystemName, f.path, PathGetPropertiesActionGetAccessControl, nil,
 		nil, nil, nil,
@@ -279,5 +279,4 @@
 		nil, nil, &permissions.Owner, &permissions.Group, perms, acl,
 		nil, nil, nil, nil, &overrideHttpVerb,
 		nil, nil, nil, nil)
->>>>>>> 87b00209
 }